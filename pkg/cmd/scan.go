package cmd

import (
	"fmt"
	"os"
	"os/signal"
	"strings"
	"syscall"

	"github.com/jmespath/go-jmespath"
	"github.com/pkg/errors"
	"github.com/sirupsen/logrus"
	"github.com/spf13/cobra"

	"github.com/cloudskiff/driftctl/pkg"
	"github.com/cloudskiff/driftctl/pkg/alerter"
	cmderrors "github.com/cloudskiff/driftctl/pkg/cmd/errors"
	"github.com/cloudskiff/driftctl/pkg/cmd/scan/output"
	"github.com/cloudskiff/driftctl/pkg/filter"
	"github.com/cloudskiff/driftctl/pkg/iac/config"
	"github.com/cloudskiff/driftctl/pkg/iac/supplier"
	"github.com/cloudskiff/driftctl/pkg/iac/terraform/state/backend"
	globaloutput "github.com/cloudskiff/driftctl/pkg/output"
	"github.com/cloudskiff/driftctl/pkg/remote"
	"github.com/cloudskiff/driftctl/pkg/resource"
	"github.com/cloudskiff/driftctl/pkg/terraform"
)

type ScanOptions struct {
<<<<<<< HEAD
	Coverage       bool
	Detect         bool
	From           []config.SupplierConfig
	To             string
	Output         output.OutputConfig
	Filter         *jmespath.JMESPath
	BackendOptions *backend.Options
=======
	Coverage bool
	Detect   bool
	From     []config.SupplierConfig
	To       string
	Output   output.OutputConfig
	Filter   *jmespath.JMESPath
	Quiet    bool
>>>>>>> 98d7da24
}

func NewScanCmd() *cobra.Command {
	opts := &ScanOptions{}
	opts.BackendOptions = &backend.Options{}

	cmd := &cobra.Command{
		Use:   "scan",
		Short: "Scan",
		Long:  "Scan",
		Args:  cobra.NoArgs,
		PreRunE: func(cmd *cobra.Command, args []string) error {
			from, _ := cmd.Flags().GetStringSlice("from")

			iacSource, err := parseFromFlag(from)
			if err != nil {
				return err
			}

			opts.From = iacSource

			to, _ := cmd.Flags().GetString("to")
			if !remote.IsSupported(to) {
				return errors.Errorf(
					"unsupported cloud provider '%s'\nValid values are: %s",
					to,
					strings.Join(remote.GetSupportedRemotes(), ","),
				)
			}

			outputFlag, _ := cmd.Flags().GetString("output")
			out, err := parseOutputFlag(outputFlag)
			if err != nil {
				return err
			}
			opts.Output = *out

			filterFlag, _ := cmd.Flags().GetString("filter")
			if filterFlag != "" {
				expr, err := filter.BuildExpression(filterFlag)
				if err != nil {
					return errors.Wrap(err, "unable to parse filter expression")
				}
				opts.Filter = expr
			}

			opts.Quiet, _ = cmd.Flags().GetBool("quiet")

			return nil
		},
		RunE: func(cmd *cobra.Command, args []string) error {
			return scanRun(opts)
		},
	}

	fl := cmd.Flags()
	fl.BoolP(
		"quiet",
		"",
		false,
		"Do not display anything but scan results",
	)
	fl.StringP(
		"filter",
		"",
		"",
		"JMESPath expression to filter on\n"+
			"Examples : \n"+
			"  - Type == 'aws_s3_bucket' (will filter only s3 buckets)\n"+
			"  - Type =='aws_s3_bucket && Id != 'my_bucket' (excludes s3 bucket 'my_bucket')\n"+
			"  - Attr.Tags.Terraform == 'true' (include only resources that have Tag Terraform equal to 'true')\n",
	)
	fl.StringP(
		"output",
		"o",
		output.Example(output.ConsoleOutputType),
		"Output format, by default it will write to the console\n"+
			"Accepted formats are: "+strings.Join(output.SupportedOutputsExample(), ",")+"\n",
	)
	fl.StringSliceP(
		"from",
		"f",
		[]string{"tfstate://terraform.tfstate"},
		"IaC sources, by default try to find local terraform.tfstate file\n"+
			"Accepted schemes are: "+strings.Join(supplier.GetSupportedSchemes(), ",")+"\n",
	)
	supportedRemotes := remote.GetSupportedRemotes()
	fl.StringVarP(
		&opts.To,
		"to",
		"t",
		supportedRemotes[0],
		"Cloud provider source\n"+
			"Accepted values are: "+strings.Join(supportedRemotes, ",")+"\n",
	)
	fl.StringToStringVarP(&opts.BackendOptions.Headers,
		"header",
		"H",
		map[string]string{},
		"Use those HTTP headers to query the provided URL.\n"+
			"Only used with tfstate+http backend for now.\n",
	)

	return cmd
}

func scanRun(opts *ScanOptions) error {
	selectedOutput := output.GetOutput(opts.Output, opts.Quiet)

	c := make(chan os.Signal)
	signal.Notify(c, os.Interrupt, syscall.SIGTERM)

	alerter := alerter.NewAlerter()
	providerLibrary := terraform.NewProviderLibrary()
	supplierLibrary := resource.NewSupplierLibrary()

	progress := globaloutput.NewProgress()

	err := remote.Activate(opts.To, alerter, providerLibrary, supplierLibrary, progress)
	if err != nil {
		return err
	}

	// Teardown
	defer func() {
		logrus.Trace("Exiting scan cmd")
		providerLibrary.Cleanup()
		logrus.Trace("Exited")
	}()

	scanner := pkg.NewScanner(supplierLibrary.Suppliers(), alerter)

	iacSupplier, err := supplier.GetIACSupplier(opts.From, providerLibrary, opts.BackendOptions)
	if err != nil {
		return err
	}
	ctl := pkg.NewDriftCTL(scanner, iacSupplier, opts.Filter, alerter)

	go func() {
		<-c
		logrus.Warn("Detected interrupt, cleanup ...")
		ctl.Stop()
	}()

	progress.Start()
	analysis, err := ctl.Run()
	progress.Stop()

	if err != nil {
		return err
	}

	err = selectedOutput.Write(analysis)
	if err != nil {
		return err
	}

	if !analysis.IsSync() {
		return cmderrors.InfrastructureNotInSync{}
	}

	return nil
}

func parseFromFlag(from []string) ([]config.SupplierConfig, error) {

	configs := make([]config.SupplierConfig, 0, len(from))

	for _, flag := range from {
		schemePath := strings.Split(flag, "://")
		if len(schemePath) != 2 || schemePath[1] == "" || schemePath[0] == "" {
			return nil, errors.Wrapf(
				cmderrors.NewUsageError(
					fmt.Sprintf(
						"\nAccepted schemes are: %s",
						strings.Join(supplier.GetSupportedSchemes(), ","),
					),
				),
				"Unable to parse from flag '%s'",
				flag,
			)
		}

		scheme := schemePath[0]
		path := schemePath[1]
		supplierBackend := strings.Split(scheme, "+")
		if len(supplierBackend) > 2 {
			return nil, errors.Wrapf(
				cmderrors.NewUsageError(fmt.Sprintf(
					"\nAccepted schemes are: %s",
					strings.Join(supplier.GetSupportedSchemes(), ","),
				),
				),
				"Unable to parse from scheme '%s'",
				scheme,
			)
		}

		supplierKey := supplierBackend[0]
		if !supplier.IsSupplierSupported(supplierKey) {
			return nil, errors.Wrapf(
				cmderrors.NewUsageError(
					fmt.Sprintf(
						"\nAccepted values are: %s",
						strings.Join(supplier.GetSupportedSuppliers(), ","),
					),
				),
				"Unsupported IaC source '%s'",
				supplierKey,
			)
		}

		backendString := ""
		if len(supplierBackend) == 2 {
			backendString = supplierBackend[1]
			if !backend.IsSupported(backendString) {
				return nil, errors.Wrapf(
					cmderrors.NewUsageError(
						fmt.Sprintf(
							"\nAccepted values are: %s",
							strings.Join(backend.GetSupportedBackends(), ","),
						),
					),
					"Unsupported IaC backend '%s'",
					backendString,
				)
			}
		}

		configs = append(configs, config.SupplierConfig{
			Key:     supplierKey,
			Backend: backendString,
			Path:    path,
		})
	}

	return configs, nil
}

func parseOutputFlag(out string) (*output.OutputConfig, error) {
	schemeOpts := strings.Split(out, "://")
	if len(schemeOpts) < 2 || schemeOpts[0] == "" {
		return nil, errors.Wrapf(
			cmderrors.NewUsageError(
				fmt.Sprintf(
					"\nAccepted formats are: %s",
					strings.Join(output.SupportedOutputsExample(), ","),
				),
			),
			"Unable to parse output flag '%s'",
			out,
		)
	}

	o := schemeOpts[0]
	if !output.IsSupported(o) {
		return nil, errors.Wrapf(
			cmderrors.NewUsageError(
				fmt.Sprintf(
					"\nValid formats are: %s",
					strings.Join(output.SupportedOutputsExample(), ","),
				),
			),
			"Unsupported output '%s'",
			o,
		)
	}

	opts := schemeOpts[1:]
	options := map[string]string{}

	switch o {
	case output.JSONOutputType:
		if len(opts) != 1 || opts[0] == "" {
			return nil, errors.Wrapf(
				cmderrors.NewUsageError(
					fmt.Sprintf(
						"\nMust be of kind: %s",
						output.Example(output.JSONOutputType),
					),
				),
				"Invalid json output '%s'",
				out,
			)
		}
		options["path"] = opts[0]
	}

	return &output.OutputConfig{
		Key:     o,
		Options: options,
	}, nil
}<|MERGE_RESOLUTION|>--- conflicted
+++ resolved
@@ -27,23 +27,14 @@
 )
 
 type ScanOptions struct {
-<<<<<<< HEAD
 	Coverage       bool
 	Detect         bool
 	From           []config.SupplierConfig
 	To             string
 	Output         output.OutputConfig
 	Filter         *jmespath.JMESPath
+	Quiet          bool
 	BackendOptions *backend.Options
-=======
-	Coverage bool
-	Detect   bool
-	From     []config.SupplierConfig
-	To       string
-	Output   output.OutputConfig
-	Filter   *jmespath.JMESPath
-	Quiet    bool
->>>>>>> 98d7da24
 }
 
 func NewScanCmd() *cobra.Command {
